#include "integral.h"


dbl energy(dbl y, dbl mass=0) {
    return sqrt(y*y + mass*mass);
}


std::pair<int, int> binary_find(const std::vector<dbl> &grid, dbl x) {
    int head(0), tail(grid.size() - 1);
    int middle;

    if (grid[tail] < x) {
        return std::make_pair(tail, -1);
    }
    if (grid[head] > x) {
        return std::make_pair(-1, head);
    }

    while (tail - head > 1) {
        middle = (tail + head) / 2;
        if (grid[middle] > x) {
            tail = middle;
        } else {
            head = middle;
        }
    }

    if (grid[tail] == x) {
        return std::make_pair(tail, tail);
    }

    if (grid[head] == x) {
        return std::make_pair(head, head);
    }

    return std::make_pair(head, tail);
}


dbl distribution_interpolation(const std::vector<dbl> &grid,
                               const std::vector<dbl> &distribution,
                               dbl p, dbl m=0., int eta=1, dbl T=1.,
                               bool in_equilibrium=false) {

    if (in_equilibrium) {
        return 1. / (
           exp(energy(p, m) / T)
           + eta
       );
    }

    int i_lo, i_hi;
    std::tie(i_lo, i_hi) = binary_find(grid, p);
    if(i_lo == -1) {
        throw std::runtime_error("Input momentum is too small for the given grid");
    }

    if(i_hi == -1) {
        return distribution[grid.size()-1]
            * exp((energy(grid[grid.size() -1], m) - energy(p, m)) / T);
    }

    if(i_lo == i_hi) {
        return distribution[i_lo];
    }

    dbl p_lo = grid[i_lo],
        p_hi = grid[i_hi];

    // === Exponential interpolation ===
    dbl E_p  = energy(p, m),
        E_lo = energy(p_lo, m),
        E_hi = energy(p_hi, m);

    /*
    \begin{equation}
        g = \frac{ (E_p - E_{low}) g_{high} + (E_{high} - E_p) g_{low} }\
        { (E_{high} - E_{low}) }
    \end{equation}
    */

    dbl g_hi = distribution[i_hi],
        g_lo = distribution[i_lo];

    g_hi = (1. / g_hi - eta);
    if (g_hi > 0) {
        g_hi = log(g_hi);
    } else {
        return 0.;
    }

    g_lo = (1. / g_lo - eta);
    if (g_lo > 0) {
        g_lo = log(g_lo);
    } else {
        return 0.;
    }

    dbl g = ((E_p - E_lo) * g_hi + (E_hi - E_p) * g_lo) / (E_hi - E_lo);

    g = 1. / (exp(g) + eta);
    if (isnan(g)) {
        return 0.;
    }
    return g;

}


/* ## $\mathcal{F}(f_\alpha)$ functional */

/* ### Naive form

    \begin{align}
        \mathcal{F} &= (1 \pm f_1)(1 \pm f_2) f_3 f_4 - f_1 f_2 (1 \pm f_3) (1 \pm f_4)
        \\\\ &= \mathcal{F}_B + \mathcal{F}_A
    \end{align}
*/

dbl F_A(const std::vector<reaction_t> &reaction, const std::array<dbl, 4> &f, int skip_index=-1) {
    /*
    Forward reaction distribution functional term

    \begin{equation}
        \mathcal{F}_A = - f_1 f_2 (1 \pm f_3) (1 \pm f_4)
    \end{equation}

    :param skip_index: Particle to skip in the expression
    */

    dbl temp(-1.);

    for (int i = 0; i < 4; ++i) {
        if (i != skip_index) {
            if (f[i] < 0) {
                throw std::runtime_error("Negative value of distribution function");
            }
            if (reaction[i].side == -1) {
                temp *= f[i];
            } else {
                temp *= 1. - reaction[i].specie.eta * f[i];
            }
        }
    }

    return temp;
}

dbl F_B(const std::vector<reaction_t> &reaction, const std::array<dbl, 4> &f, int skip_index=-1) {
    /*
    Backward reaction distribution functional term

    \begin{equation}
        \mathcal{F}_B = f_3 f_4 (1 \pm f_1) (1 \pm f_2)
    \end{equation}

    :param skip_index: Particle to skip in the expression
    */

    dbl temp(1.);

    for (int i = 0; i < 4; ++i) {
        if (i != skip_index) {
            if (f[i] < 0) {
                throw std::runtime_error("Negative value of distribution function");
            }
            if (reaction[i].side == 1) {
                temp *= f[i];
            } else {
                temp *= 1. - reaction[i].specie.eta * f[i];
            }
        }
    }

    return temp;
}

/*
### Linearized in $\, f_1$ form

\begin{equation}
    \mathcal{F}(f) = f_3 f_4 (1 \pm f_1) (1 \pm f_2) - f_1 f_2 (1 \pm f_3) (1 \pm f_4)
\end{equation}

\begin{equation}
    \mathcal{F}(f) = f_1 (\mp f_3 f_4 (1 \pm f_2) - f_2 (1 \pm f_3) (1 \pm f_4)) \
    + f_3 f_4 (1 \pm f_2)
\end{equation}

\begin{equation}
    \mathcal{F}(f) = \mathcal{F}_B^{(1)} + f_1 (\mathcal{F}_A^{(1)} \pm_1 \mathcal{F}_B^{(1)})
\end{equation}

$^{(i)}$ in $\mathcal{F}^{(i)}$ means that the distribution function $f_i$ was omitted in the\
corresponding expression. $\pm_j$ represents the $\eta$ value of the particle $j$.
*/
dbl F_f(const std::vector<reaction_t> &reaction, const std::array<dbl, 4> &f) {
    /* Variable part of the distribution functional */
    return F_A(reaction, f, 0) - reaction[0].specie.eta * F_B(reaction, f, 0);
}

dbl F_1(const std::vector<reaction_t> &reaction, const std::array<dbl, 4> &f) {
    /* Constant part of the distribution functional */
    return F_B(reaction, f, 0);
}

dbl F_f_vacuum_decay() {
    /* Variable part of the distribution functional */
    return -1;
}

dbl F_1_vacuum_decay() {
    /* Constant part of the distribution functional */
    return 0;
}


dbl in_bounds(const std::array<dbl, 4> p, const std::array<dbl, 4> E, const std::array<dbl, 4> m) {
    /* $D$-functions involved in the interactions imply a cut-off region for the collision\
        integrand. In the general case of arbitrary particle masses, this is a set of \
        irrational inequalities that can hardly be solved (at least, Wolfram Mathematica does\
        not succeed in this). To avoid excessive computations, it is convenient to do an early\
        `return 0` when the particles kinematics lay out of the cut-off region */
    dbl q1, q2, q3, q4;
    q1 = p[0];
    q2 = p[1];
    q3 = p[2];
    q4 = p[3];

    if (q1 < q2) { std::swap(q1, q2); }
    if (q3 < q4) { std::swap(q3, q4); }

    return (E[3] >= m[3] && q1 <= q2 + q3 + q4 && q3 <= q1 + q2 + q4);
}


dbl integrand_full(
    dbl p0, dbl p1, dbl p2,
    const std::vector<reaction_t> reaction, const std::vector<M_t> Ms,
    int kind
) {
    /*
    Collision integral interior.
    */

    dbl integrand = 0.;

    std::array<dbl, 4> m;
    std::array<int, 4> sides;

    for (int i = 0; i < 4; ++i) {
        sides[i] = reaction[i].side;
        m[i] = reaction[i].specie.m;
    }

    std::array<dbl, 4> p, E;
    p[0] = p0;
    p[1] = p1;
    p[2] = p2;
    p[3] = 0.;
    E[3] = 0.;
    for (int j = 0; j < 3; ++j) {
        E[j] = energy(p[j], m[j]);
        E[3] += sides[j] * E[j];
    }

    E[3] *= -sides[3];

    if (E[3] < m[3]) { return integrand; }

    p[3] = sqrt(pow(E[3], 2) - pow(m[3], 2));

    if (!in_bounds(p, E, m)) { return integrand; }

    dbl temp = 1.;

    // Avoid rounding errors and division by zero
    for (int k = 1; k < 3; ++k) {
        if (m[k] != 0.) {
            temp *= p[k] / E[k];
        }
    }

    if (temp == 0.) { return integrand; }

    dbl ds = 0.;

    if (p[0] != 0.) {
        for (const M_t &M : Ms) {
            ds += D(p, E, m, M.K1, M.K2, M.order, sides);
        }
        ds /= p[0] * E[0];
    } else {
        for (const M_t &M : Ms) {
            ds += Db(p, E, m, M.K1, M.K2, M.order, sides);
        }
<<<<<<< HEAD
        ds /= m[0];
=======
>>>>>>> 6ea6cb7a
    }
    temp *= ds;

    if (temp == 0.) { return integrand; }

    std::array<dbl, 4> f;
    for (int k = 0; k < 4; ++k) {
        const particle_t &specie = reaction[k].specie;
        f[k] = distribution_interpolation(
            specie.grid.grid, specie.grid.distribution,
            p[k],
            specie.m, specie.eta,
            specie.T, specie.in_equilibrium
        );
    }
<<<<<<< HEAD

    if (kind == 1) {
        return temp * F_1(reaction, f);
    }
    if (kind == 2) {
        return temp * f[0] * F_f(reaction, f);
    }
    if (kind == 3) {
        return temp * F_1_vacuum_decay();
    }
    if (kind == 4) {
        return temp * f[0] * F_f_vacuum_decay();
    }
    if (kind == 5) {
        return temp * (F_1_vacuum_decay() + f[0] * F_f_vacuum_decay());
    }

    return temp * (F_1(reaction, f) + f[0] * F_f(reaction, f));
}


struct integration_params {
    dbl p0;
    dbl p1;
    dbl p2;
    const std::vector<reaction_t> *reaction;
    const std::vector<M_t> *Ms;
    dbl low_1;
    dbl up_1;
    dbl low_2;
    dbl up_2;
    int kind;
    dbl releps;
    dbl abseps;
    size_t subdivisions;
};


// Adaptive Gauss-Kronrod
dbl integrand_1st_integration(
    dbl p2, void *p
) {
    struct integration_params &params = *(struct integration_params *) p;
    dbl p0 = params.p0;
    dbl p1 = params.p1;
    return integrand_full(p0, p1, p2, *params.reaction, *params.Ms, params.kind);
}

dbl y2_min_dec(const std::vector<reaction_t> reaction,
           int i=0, int j=1, int k=2, int l=3) {
    return sqrt(
        (
            pow(
                pow(reaction[i].specie.m - reaction[j].specie.m, 2)
                - pow(reaction[k].specie.m, 2)
                - pow(reaction[l].specie.m, 2)
            , 2)
            - 4 * pow(reaction[k].specie.m * reaction[l].specie.m, 2)
        ) / (4 * pow(reaction[i].specie.m - reaction[j].specie.m, 2))
    );
}

dbl y2_max_dec(const std::vector<reaction_t> reaction,
            dbl p0, dbl p1) {
    return sqrt(
            pow(
                energy(p0, reaction[0].specie.m)
                - energy(p1, reaction[1].specie.m)
                - reaction[3].specie.m
            , 2)
            - pow(reaction[2].specie.m, 2)
        );
}

dbl y2_min_scat(const std::vector<reaction_t> reaction, dbl p0, dbl p1) {
    dbl m0 = reaction[0].specie.m;
    dbl m1 = reaction[1].specie.m;
    dbl m2 = reaction[2].specie.m;
    dbl m3 = reaction[3].specie.m;

    if (p0 != 0){
        return 0.;
    }

    if (m0 != 0) {
        dbl temp1 = m0 + sqrt(pow(m1,2) + pow(p1,2));
        dbl temp2 = pow(m3,2) + pow(p1,2);
        dbl temp3 = ((temp2 - pow(temp1,2) - pow(m2,2)) * p1
                    + sqrt(
                        pow(temp1,2) * (pow(temp1,4) + pow(temp2,2)
                        + (4 * pow(p1,2) - 2 * temp2 + pow(m2,2)) * pow(m2,2)
                        - 2 * pow(temp1,2) * (temp2 + pow(m2,2)))
                    )) / (2 * (pow(temp1,2) - pow(p1,2)));

        return std::max(temp3, 0.);
    }

    if (m1 != 0) {
        dbl temp1 = (-p1 * (pow(m1,2) + pow(m2,2) - pow(m3,2))
                    + sqrt(
                        (pow(p1,2) + pow(m1,2)) * (pow(m1,4)
                        + pow(pow(m2,2)-pow(m3,2),2) - 2 * pow(m1,2)
                        * (pow(m2,2) + pow(m3,2)))
                        )
                    ) / (2 * pow(m1,2));

        dbl temp2 = -temp1;

        return std::max(temp1, temp2);
    }

    return 0.;
}

dbl y2_max_scat(const std::vector<reaction_t> reaction, dbl p0, dbl p1) {
    dbl m0 = reaction[0].specie.m;
    dbl m1 = reaction[1].specie.m;
    dbl m2 = reaction[2].specie.m;
    dbl m3 = reaction[3].specie.m;

    if (p0 != 0) {
        return sqrt(
                pow(
                    energy(p0, reaction[0].specie.m)
                    + energy(p1, reaction[1].specie.m)
                    - reaction[3].specie.m
                , 2)
                - pow(reaction[2].specie.m, 2)
            );
    }

    if (m0 != 0) {
        dbl temp1 = m0 + sqrt(pow(m1,2) + pow(p1,2));
        dbl temp2 = pow(m3,2) + pow(p1,2);
        dbl temp3 = ((-temp2 + pow(temp1,2) + pow(m2,2)) * p1
                    + sqrt(
                        pow(temp1,2) * (pow(temp1,4) + pow(temp2,2)
                        + (4 * pow(p1,2) - 2 * temp2 + pow(m2,2)) * pow(m2,2)
                        - 2 * pow(temp1,2) * (temp2 + pow(m2,2)))
                    )) / (2 * (pow(temp1,2) - pow(p1,2)));

        return std::max(temp3, 0.);
    }

    if (m1 != 0) {
        return (p1 * (pow(m1,2) + pow(m2,2) - pow(m3,2))
                    + sqrt(
                        (pow(p1,2) + pow(m1,2)) * (pow(m1,4)
                        + pow(pow(m2,2)-pow(m3,2),2) - 2 * pow(m1,2)
                        * (pow(m2,2) + pow(m3,2)))
                        )
                    ) / (2 * pow(m1,2));
    }

    return p1;
=======

    if (kind == 0) {
        return temp * F_1(reaction, f);
    }
    if (kind == 1) {
        return temp * f[0] * F_f(reaction, f);
    }

    if (kind == 2) {
        return temp * F_1_vacuum_decay(reaction, f);
    }
    if (kind == 3) {
        return temp * f[0] * F_f_vacuum_decay(reaction, f);
    }

    if (kind == 4) {
        return temp * (F_1_vacuum_decay(reaction, f) + f[0] * F_f_vacuum_decay(reaction, f));
    }

    return temp * (F_1(reaction, f) + f[0] * F_f(reaction, f));
}


struct integration_params {
    dbl p0;
    dbl p1;
    dbl p2;
    const std::vector<reaction_t> *reaction;
    const std::vector<M_t> *Ms;
    dbl a;
    dbl b;
    dbl g;
    dbl h;
    int kind;
    dbl releps;
    dbl abseps;
    size_t subdivisions;
};



// Trapezoidal

dbl trapezium(std::function<dbl(dbl)> f, dbl a, dbl b, size_t n,
              std::map<dbl, dbl> *cache=NULL) {
    std::function<dbl(dbl)> F;
    if (cache) {
        F = [&cache, f](dbl x) -> dbl {
            std::map<dbl, dbl>::iterator it = cache->find(x);
            if (it != cache->end()) {
                return it->second;
            }
            dbl res = f(x);
            cache->insert(std::pair<dbl, dbl>(x, res));
            return res;
        };
    } else {
        F = f;
    }

    dbl h = (b - a) / (n - 1);
    dbl result = (F(a) + F(b)) / 2;
    for (size_t i = 1; i < n - 1; ++i) {
        result += F(a + h * i);
    }
    return h * result;
}


std::pair<dbl, dbl> adaptive_trapezium_helper(std::function<dbl(dbl)> f, dbl a, dbl b, dbl epsabs, dbl epsrel, size_t limit, size_t n=1, std::map<dbl, dbl> *cache=NULL) {
    dbl coarse = trapezium(f, a, b, 8, cache);
    dbl fine = trapezium(f, a, b, 15, cache);
    dbl error = fine - coarse;
    // printf("%e ± %e (%e)\n", fine, error, coarse);

    if (fabs(error) <= epsabs || fabs(error / fine) <= epsrel || n >= limit)
    {
        if (n >= limit) {
            printf("adaptive_trapezium did not converge\n");
        }
        return std::make_pair(fine, error);
    }

    dbl left_result, left_error;
    dbl right_result, right_error;

    std::tie(left_result, left_error) = adaptive_trapezium_helper(f, a, (a+b)/2, epsabs, epsrel, limit, n+1, cache);
    std::tie(right_result, right_error) = adaptive_trapezium_helper(f, (a+b)/2, b, epsabs, epsrel, limit, n+1, cache);
    // printf("%e ± %e\n", left_result + right_result, left_error + right_error);
    return std::pair<dbl, dbl>(left_result + right_result, left_error + right_error);
}


dbl adaptive_trapezium(std::function<dbl(dbl)> f, dbl a, dbl b, dbl &result, dbl &error, dbl epsabs, dbl epsrel, size_t limit) {
    std::map<dbl, dbl> cache;
    std::tie(result, error) = adaptive_trapezium_helper(f, a, b, epsabs, epsrel, limit, 1, &cache);
    // printf("%e ± %e\n", result, error);
    // cache.clear();
    return result;
}


dbl nonadaptive_trapezium(std::function<dbl(dbl)> f, dbl a, dbl b, dbl &result, dbl &error, dbl epsabs, dbl epsrel, size_t limit) {
    size_t n = 10;
    std::map<dbl, dbl> cache;

    dbl old_result = trapezium(f, a, b, n, &cache);
    bool converged = false;
    while (2 * n - 1 <= limit) {
        n += n - 1;
        result = trapezium(f, a, b, n, &cache);
        error = result - old_result;
        converged = fabs(error) <= epsabs || fabs(error / result) <= epsrel;

        if (converged) {
            break;
        }
        old_result = result;
    }

    if (converged) {
        return 0;
    }
    return n;
}


// Adaptive Gauss-Kronrod

dbl integrand_1st_integration(
    dbl p2, void *p
) {
    struct integration_params &params = *(struct integration_params *) p;
    dbl p0 = params.p0;
    dbl p1 = params.p1;
    return integrand_full(p0, p1, p2, *params.reaction, *params.Ms, params.kind);
}


dbl y2_min(const std::vector<reaction_t> reaction,
           int i=0, int j=1, int k=2, int l=3) {
    return sqrt(
        (
            pow(
                pow(reaction[i].specie.m - reaction[j].specie.m, 2)
                - pow(reaction[k].specie.m, 2)
                - pow(reaction[l].specie.m, 2)
            , 2)
            - 4 * pow(reaction[k].specie.m * reaction[l].specie.m, 2)
        ) / (4 * pow(reaction[i].specie.m - reaction[j].specie.m, 2))
    );
>>>>>>> 6ea6cb7a
}


dbl integrand_2nd_integration(
    dbl p1, void *p
) {
    struct integration_params &params = *(struct integration_params *) p;
<<<<<<< HEAD
    dbl low_2 = params.low_2;
    dbl up_2 = params.up_2;
=======
    dbl g = params.g;
    dbl h = params.h;
>>>>>>> 6ea6cb7a
    dbl p0 = params.p0;
    auto reaction = *params.reaction;

    int reaction_type = 0;
    for (const reaction_t &reactant : reaction) {
        reaction_type += reactant.side;
    }

    if (reaction_type == 2) {
        if (p0 == 0) {
<<<<<<< HEAD
            dbl y2_min_1 = y2_min_dec(reaction, 0, 1, 2, 3);
            dbl y2_min_2 = y2_min_dec(reaction, 0, 2, 1, 3);

            low_2 = std::max(y2_min_1 - p1 * (y2_min_1 / y2_min_2), 0.);
        }

        else {
            low_2 = 0;
        }

        up_2 = y2_max_dec(reaction, p0, p1);
    }

    else {
        low_2 = y2_min_scat(reaction, p0, p1);
        up_2 = y2_max_scat(reaction, p0, p1);

    }

    gsl_function F;
    params.p1 = p1;
    params.low_2 = low_2;
    params.up_2 = up_2;
    F.params = &params;

    // return result;
    gsl_set_error_handler_off();

    dbl result, error;
    size_t status;
    F.function = &integrand_1st_integration;

    gsl_integration_workspace *w = gsl_integration_workspace_alloc(params.subdivisions);
    //status = gsl_integration_qags(&F, low_2, up_2, params.abseps, params.releps, params.subdivisions, w, &result, &error);
    status = gsl_integration_qag(&F, low_2, up_2, params.abseps, params.releps, params.subdivisions, GSL_INTEG_GAUSS21, w, &result, &error);
    //if (status) {
    //    printf("(p0=%e, p1=%e) 1st integration result: %e ± %e. %i intervals. %s\n", params.p0, p1, result, error, (int) w->size, gsl_strerror(status));
    //}
    gsl_integration_workspace_free(w);

    return result;
}


std::vector<dbl> integration(
    std::vector<dbl> ps, dbl min_1, dbl max_1, dbl min_2, dbl max_2,
    const std::vector<reaction_t> &reaction,
    const std::vector<M_t> &Ms,
    dbl stepsize, int kind=0
) {

=======
            dbl y2_min_1 = y2_min(reaction, 0, 1, 2, 3);
            dbl y2_min_2 = y2_min(reaction, 0, 2, 1, 3);

            g = std::max(y2_min_1 - p1 * (y2_min_1 / y2_min_2), 0.);
        } else {
            g = 0;
        }

        h = sqrt(
            pow(
                energy(p0, reaction[0].specie.m)
                - energy(p1, reaction[1].specie.m)
                - reaction[3].specie.m
            , 2)
            - pow(reaction[2].specie.m, 2)
        );
    }

    gsl_function F;
    // struct integration_params new_params = {
    //     params.p0, p1, 0.,
    //     params.reaction, params.Ms,
    //     params.a, params.b, g, h,
    //     params.kind, params.releps, params.abseps,
    //     params.subdivisions
    // };
    params.p1 = p1;
    params.g = g;
    params.h = h;
    F.params = &params;

//     auto f = [params](dbl x) -> dbl {return integrand_1st_integration(x, &params);};
// // dbl nonadaptive_trapezium(std::function<dbl(dbl)> f, dbl a, dbl b, dbl &result, dbl &error, dbl epsabs, dbl epsrel, size_t limit) {

//     dbl result(0.), error(0.);
//     // nonadaptive_trapezium(f, g, h, result, error, 1e-2, 1e-12, 100);
//     adaptive_trapezium(f, g, h, result, error, 1e-2, 1e-12, 10);

    // return result;
    gsl_set_error_handler_off();

    dbl result, error;
    size_t status;
    F.function = &integrand_1st_integration;

    gsl_integration_workspace *w = gsl_integration_workspace_alloc(params.subdivisions);
    status = gsl_integration_qags(&F, g, h, params.abseps, params.releps, params.subdivisions, w, &result, &error);
    // status = gsl_integration_qag(&F, g, h, params.abseps, params.releps, params.subdivisions, GSL_INTEG_GAUSS15, w, &result, &error);
    if (status) {
        printf("(p0=%e, p1=%e) 1st integration result: %e ± %e. %i intervals. %s\n", params.p0, p1, result, error, (int) w->size, gsl_strerror(status));
    }
    gsl_integration_workspace_free(w);

    return result;
}


std::vector<dbl> integration(
    std::vector<dbl> ps, dbl a, dbl b, dbl g, dbl h,
    const std::vector<reaction_t> &reaction,
    const std::vector<M_t> &Ms,
    dbl stepsize
) {

>>>>>>> 6ea6cb7a
    std::vector<dbl> integral(ps.size(), 0.);

    // Determine the integration bounds
    int reaction_type = 0;
    for (const reaction_t &reactant : reaction) {
        reaction_type += reactant.side;
    }

<<<<<<< HEAD
    #pragma omp parallel for default(none) shared(ps, Ms, reaction, min_1, max_1, min_2, max_2, integral, stepsize, kind, reaction_type)
    for (size_t i = 0; i < ps.size(); ++i) {
        dbl p0 = ps[i];

        dbl low_1(min_1), up_1(max_1), low_2(min_1), up_2(max_1);

        if (reaction_type == 2) {
            dbl max = sqrt(
=======
    #pragma omp parallel for default(none) shared(ps, Ms, reaction, a, b, g, h, integral, stepsize, reaction_type)
    for (size_t i = 0; i < ps.size(); ++i) {
        dbl p0 = ps[i];

        dbl ai(a), bi(b), gi(g), hi(h);

        if (reaction_type == 2) {
            bi = sqrt(
>>>>>>> 6ea6cb7a
                pow(energy(p0, reaction[0].specie.m) - reaction[2].specie.m - reaction[3].specie.m, 2)
                - pow(reaction[1].specie.m, 2)
            );
            up_1 = std::min(up_1, max);
        }
        if (reaction_type == 0) {
            dbl min = pow(reaction[2].specie.m + reaction[3].specie.m - energy(p0, reaction[0].specie.m), 2)
                    - pow(reaction[1].specie.m, 2);
            if (min > 0) {
                low_1 = std::max(low_1, sqrt(min));
            }
        }

        dbl result, error;
        size_t status;
        gsl_function F;
        F.function = &integrand_2nd_integration;

        dbl f = distribution_interpolation(
            reaction[0].specie.grid.grid, reaction[0].specie.grid.distribution,
            p0,
            reaction[0].specie.m, reaction[0].specie.eta,
            reaction[0].specie.T, reaction[0].specie.in_equilibrium
        );
<<<<<<< HEAD

        dbl releps = 1e-2;
        //dbl abseps = 1e-10;
=======
        dbl releps = 1e-2;
        // dbl abseps = 1e-10;
>>>>>>> 6ea6cb7a
        dbl abseps = std::max(f / stepsize * releps, 1e-15);

        size_t subdivisions = 100;
        struct integration_params params = {
<<<<<<< HEAD
            p0, low_1, low_2,
            &reaction, &Ms,
            low_1, up_1, low_2, up_2,
            kind, releps, abseps,
=======
            p0, 0., 0.,
            &reaction, &Ms,
            ai, bi, gi, hi,
            4, releps, abseps,
>>>>>>> 6ea6cb7a
            subdivisions
        };
        F.params = &params;

        gsl_set_error_handler_off();
        gsl_integration_workspace *w = gsl_integration_workspace_alloc(subdivisions);
<<<<<<< HEAD
        //status = gsl_integration_qags(&F, low_1, up_1, abseps, releps, subdivisions, w, &result, &error);
        status = gsl_integration_qag(&F, low_1, up_1, abseps, releps, subdivisions, GSL_INTEG_GAUSS21, w, &result, &error);
=======
        // status = gsl_integration_qags(&F, ai, bi, abseps, releps, subdivisions, w, &result, &error);
        status = gsl_integration_qag(&F, ai, bi, abseps, releps, subdivisions, GSL_INTEG_GAUSS15, w, &result, &error);
>>>>>>> 6ea6cb7a
        if (status) {
            printf("2nd integration_1 result: %e ± %e. %i intervals. %s\n", result, error, (int) w->size, gsl_strerror(status));
            throw std::runtime_error("Integrator failed to reach required accuracy");
        }
        gsl_integration_workspace_free(w);
        integral[i] += result;

<<<<<<< HEAD
=======
        // params = {
        //     p0, 0., 0.,
        //     &reaction, &Ms,
        //     ai, bi, gi, hi,
        //     3, releps, abseps,
        //     subdivisions
        // };
        // F.params = &params;

        // w = gsl_integration_workspace_alloc(subdivisions);
        // status = gsl_integration_qag(&F, ai, bi, abseps, releps, subdivisions, GSL_INTEG_GAUSS15, w, &result, &error);
        // if (status) {
        //     printf("2nd integration_f result: %e ± %e. %i intervals. %s\n", result, error, (int) w->size, gsl_strerror(status));
        //     throw std::runtime_error("Integrator failed to reach required accuracy");
        // }
        // gsl_integration_workspace_free(w);
        // integral[i] += result;
>>>>>>> 6ea6cb7a
    }

    return integral;
}






PYBIND11_MODULE(integral, m) {
    m.def("distribution_interpolation", &distribution_interpolation,
          "Exponential interpolation of distribution function",
          "grid"_a, "distribution"_a,
          "p"_a, "m"_a=0, "eta"_a=1, "T"_a=1., "in_equilibrium"_a=false);
    m.def("binary_find", &binary_find,
          "grid"_a, "x"_a);

    m.def("D1", &D1);
    m.def("D2", &D2);
    m.def("D3", &D3);
    m.def("D", &D,
          "p"_a, "E"_a, "m"_a,
          "K1"_a, "K2"_a, "order"_a, "sides"_a);
    m.def("Db", &Db,
          "p"_a, "E"_a, "m"_a,
          "K1"_a, "K2"_a, "order"_a, "sides"_a);

    m.def("integration", &integration,
<<<<<<< HEAD
          "ps"_a, "min_1"_a, "max_1"_a, "min_2"_a, "max_2"_a,
          "reaction"_a, "Ms"_a, "stepsize"_a, "kind"_a);
=======
          "ps"_a, "a"_a, "b"_a, "g"_a, "h"_a,
          "reaction"_a, "Ms"_a, "stepsize"_a);
>>>>>>> 6ea6cb7a

    py::class_<M_t>(m, "M_t")
        .def(py::init<std::array<int, 4>, dbl, dbl>(),
             "order"_a, "K1"_a=0., "K2"_a=0.);

    py::class_<grid_t>(m, "grid_t")
        .def(py::init<std::vector<dbl>, std::vector<dbl>>(),
             "grid"_a, "distribution"_a);

    py::class_<particle_t>(m, "particle_t")
        .def(py::init<int, dbl, grid_t, int, dbl>(),
             "eta"_a, "m"_a, "grid"_a, "in_equilibrium"_a, "T"_a);

    py::class_<reaction_t>(m, "reaction_t")
        .def(py::init<particle_t, int>(),
             "specie"_a, "side"_a);
}<|MERGE_RESOLUTION|>--- conflicted
+++ resolved
@@ -295,10 +295,7 @@
         for (const M_t &M : Ms) {
             ds += Db(p, E, m, M.K1, M.K2, M.order, sides);
         }
-<<<<<<< HEAD
         ds /= m[0];
-=======
->>>>>>> 6ea6cb7a
     }
     temp *= ds;
 
@@ -314,7 +311,6 @@
             specie.T, specie.in_equilibrium
         );
     }
-<<<<<<< HEAD
 
     if (kind == 1) {
         return temp * F_1(reaction, f);
@@ -470,159 +466,6 @@
     }
 
     return p1;
-=======
-
-    if (kind == 0) {
-        return temp * F_1(reaction, f);
-    }
-    if (kind == 1) {
-        return temp * f[0] * F_f(reaction, f);
-    }
-
-    if (kind == 2) {
-        return temp * F_1_vacuum_decay(reaction, f);
-    }
-    if (kind == 3) {
-        return temp * f[0] * F_f_vacuum_decay(reaction, f);
-    }
-
-    if (kind == 4) {
-        return temp * (F_1_vacuum_decay(reaction, f) + f[0] * F_f_vacuum_decay(reaction, f));
-    }
-
-    return temp * (F_1(reaction, f) + f[0] * F_f(reaction, f));
-}
-
-
-struct integration_params {
-    dbl p0;
-    dbl p1;
-    dbl p2;
-    const std::vector<reaction_t> *reaction;
-    const std::vector<M_t> *Ms;
-    dbl a;
-    dbl b;
-    dbl g;
-    dbl h;
-    int kind;
-    dbl releps;
-    dbl abseps;
-    size_t subdivisions;
-};
-
-
-
-// Trapezoidal
-
-dbl trapezium(std::function<dbl(dbl)> f, dbl a, dbl b, size_t n,
-              std::map<dbl, dbl> *cache=NULL) {
-    std::function<dbl(dbl)> F;
-    if (cache) {
-        F = [&cache, f](dbl x) -> dbl {
-            std::map<dbl, dbl>::iterator it = cache->find(x);
-            if (it != cache->end()) {
-                return it->second;
-            }
-            dbl res = f(x);
-            cache->insert(std::pair<dbl, dbl>(x, res));
-            return res;
-        };
-    } else {
-        F = f;
-    }
-
-    dbl h = (b - a) / (n - 1);
-    dbl result = (F(a) + F(b)) / 2;
-    for (size_t i = 1; i < n - 1; ++i) {
-        result += F(a + h * i);
-    }
-    return h * result;
-}
-
-
-std::pair<dbl, dbl> adaptive_trapezium_helper(std::function<dbl(dbl)> f, dbl a, dbl b, dbl epsabs, dbl epsrel, size_t limit, size_t n=1, std::map<dbl, dbl> *cache=NULL) {
-    dbl coarse = trapezium(f, a, b, 8, cache);
-    dbl fine = trapezium(f, a, b, 15, cache);
-    dbl error = fine - coarse;
-    // printf("%e ± %e (%e)\n", fine, error, coarse);
-
-    if (fabs(error) <= epsabs || fabs(error / fine) <= epsrel || n >= limit)
-    {
-        if (n >= limit) {
-            printf("adaptive_trapezium did not converge\n");
-        }
-        return std::make_pair(fine, error);
-    }
-
-    dbl left_result, left_error;
-    dbl right_result, right_error;
-
-    std::tie(left_result, left_error) = adaptive_trapezium_helper(f, a, (a+b)/2, epsabs, epsrel, limit, n+1, cache);
-    std::tie(right_result, right_error) = adaptive_trapezium_helper(f, (a+b)/2, b, epsabs, epsrel, limit, n+1, cache);
-    // printf("%e ± %e\n", left_result + right_result, left_error + right_error);
-    return std::pair<dbl, dbl>(left_result + right_result, left_error + right_error);
-}
-
-
-dbl adaptive_trapezium(std::function<dbl(dbl)> f, dbl a, dbl b, dbl &result, dbl &error, dbl epsabs, dbl epsrel, size_t limit) {
-    std::map<dbl, dbl> cache;
-    std::tie(result, error) = adaptive_trapezium_helper(f, a, b, epsabs, epsrel, limit, 1, &cache);
-    // printf("%e ± %e\n", result, error);
-    // cache.clear();
-    return result;
-}
-
-
-dbl nonadaptive_trapezium(std::function<dbl(dbl)> f, dbl a, dbl b, dbl &result, dbl &error, dbl epsabs, dbl epsrel, size_t limit) {
-    size_t n = 10;
-    std::map<dbl, dbl> cache;
-
-    dbl old_result = trapezium(f, a, b, n, &cache);
-    bool converged = false;
-    while (2 * n - 1 <= limit) {
-        n += n - 1;
-        result = trapezium(f, a, b, n, &cache);
-        error = result - old_result;
-        converged = fabs(error) <= epsabs || fabs(error / result) <= epsrel;
-
-        if (converged) {
-            break;
-        }
-        old_result = result;
-    }
-
-    if (converged) {
-        return 0;
-    }
-    return n;
-}
-
-
-// Adaptive Gauss-Kronrod
-
-dbl integrand_1st_integration(
-    dbl p2, void *p
-) {
-    struct integration_params &params = *(struct integration_params *) p;
-    dbl p0 = params.p0;
-    dbl p1 = params.p1;
-    return integrand_full(p0, p1, p2, *params.reaction, *params.Ms, params.kind);
-}
-
-
-dbl y2_min(const std::vector<reaction_t> reaction,
-           int i=0, int j=1, int k=2, int l=3) {
-    return sqrt(
-        (
-            pow(
-                pow(reaction[i].specie.m - reaction[j].specie.m, 2)
-                - pow(reaction[k].specie.m, 2)
-                - pow(reaction[l].specie.m, 2)
-            , 2)
-            - 4 * pow(reaction[k].specie.m * reaction[l].specie.m, 2)
-        ) / (4 * pow(reaction[i].specie.m - reaction[j].specie.m, 2))
-    );
->>>>>>> 6ea6cb7a
 }
 
 
@@ -630,13 +473,8 @@
     dbl p1, void *p
 ) {
     struct integration_params &params = *(struct integration_params *) p;
-<<<<<<< HEAD
     dbl low_2 = params.low_2;
     dbl up_2 = params.up_2;
-=======
-    dbl g = params.g;
-    dbl h = params.h;
->>>>>>> 6ea6cb7a
     dbl p0 = params.p0;
     auto reaction = *params.reaction;
 
@@ -647,7 +485,6 @@
 
     if (reaction_type == 2) {
         if (p0 == 0) {
-<<<<<<< HEAD
             dbl y2_min_1 = y2_min_dec(reaction, 0, 1, 2, 3);
             dbl y2_min_2 = y2_min_dec(reaction, 0, 2, 1, 3);
 
@@ -673,6 +510,7 @@
     params.up_2 = up_2;
     F.params = &params;
 
+
     // return result;
     gsl_set_error_handler_off();
 
@@ -681,11 +519,11 @@
     F.function = &integrand_1st_integration;
 
     gsl_integration_workspace *w = gsl_integration_workspace_alloc(params.subdivisions);
-    //status = gsl_integration_qags(&F, low_2, up_2, params.abseps, params.releps, params.subdivisions, w, &result, &error);
-    status = gsl_integration_qag(&F, low_2, up_2, params.abseps, params.releps, params.subdivisions, GSL_INTEG_GAUSS21, w, &result, &error);
-    //if (status) {
-    //    printf("(p0=%e, p1=%e) 1st integration result: %e ± %e. %i intervals. %s\n", params.p0, p1, result, error, (int) w->size, gsl_strerror(status));
-    //}
+    status = gsl_integration_qags(&F, low_2, up_2, params.abseps, params.releps, params.subdivisions, w, &result, &error);
+    // status = gsl_integration_qag(&F, g, h, params.abseps, params.releps, params.subdivisions, GSL_INTEG_GAUSS15, w, &result, &error);
+    if (status) {
+        printf("(p0=%e, p1=%e) 1st integration result: %e ± %e. %i intervals. %s\n", params.p0, p1, result, error, (int) w->size, gsl_strerror(status));
+    }
     gsl_integration_workspace_free(w);
 
     return result;
@@ -699,72 +537,6 @@
     dbl stepsize, int kind=0
 ) {
 
-=======
-            dbl y2_min_1 = y2_min(reaction, 0, 1, 2, 3);
-            dbl y2_min_2 = y2_min(reaction, 0, 2, 1, 3);
-
-            g = std::max(y2_min_1 - p1 * (y2_min_1 / y2_min_2), 0.);
-        } else {
-            g = 0;
-        }
-
-        h = sqrt(
-            pow(
-                energy(p0, reaction[0].specie.m)
-                - energy(p1, reaction[1].specie.m)
-                - reaction[3].specie.m
-            , 2)
-            - pow(reaction[2].specie.m, 2)
-        );
-    }
-
-    gsl_function F;
-    // struct integration_params new_params = {
-    //     params.p0, p1, 0.,
-    //     params.reaction, params.Ms,
-    //     params.a, params.b, g, h,
-    //     params.kind, params.releps, params.abseps,
-    //     params.subdivisions
-    // };
-    params.p1 = p1;
-    params.g = g;
-    params.h = h;
-    F.params = &params;
-
-//     auto f = [params](dbl x) -> dbl {return integrand_1st_integration(x, &params);};
-// // dbl nonadaptive_trapezium(std::function<dbl(dbl)> f, dbl a, dbl b, dbl &result, dbl &error, dbl epsabs, dbl epsrel, size_t limit) {
-
-//     dbl result(0.), error(0.);
-//     // nonadaptive_trapezium(f, g, h, result, error, 1e-2, 1e-12, 100);
-//     adaptive_trapezium(f, g, h, result, error, 1e-2, 1e-12, 10);
-
-    // return result;
-    gsl_set_error_handler_off();
-
-    dbl result, error;
-    size_t status;
-    F.function = &integrand_1st_integration;
-
-    gsl_integration_workspace *w = gsl_integration_workspace_alloc(params.subdivisions);
-    status = gsl_integration_qags(&F, g, h, params.abseps, params.releps, params.subdivisions, w, &result, &error);
-    // status = gsl_integration_qag(&F, g, h, params.abseps, params.releps, params.subdivisions, GSL_INTEG_GAUSS15, w, &result, &error);
-    if (status) {
-        printf("(p0=%e, p1=%e) 1st integration result: %e ± %e. %i intervals. %s\n", params.p0, p1, result, error, (int) w->size, gsl_strerror(status));
-    }
-    gsl_integration_workspace_free(w);
-
-    return result;
-}
-
-
-std::vector<dbl> integration(
-    std::vector<dbl> ps, dbl a, dbl b, dbl g, dbl h,
-    const std::vector<reaction_t> &reaction,
-    const std::vector<M_t> &Ms,
-    dbl stepsize
-) {
-
->>>>>>> 6ea6cb7a
     std::vector<dbl> integral(ps.size(), 0.);
 
     // Determine the integration bounds
@@ -773,7 +545,6 @@
         reaction_type += reactant.side;
     }
 
-<<<<<<< HEAD
     #pragma omp parallel for default(none) shared(ps, Ms, reaction, min_1, max_1, min_2, max_2, integral, stepsize, kind, reaction_type)
     for (size_t i = 0; i < ps.size(); ++i) {
         dbl p0 = ps[i];
@@ -782,16 +553,6 @@
 
         if (reaction_type == 2) {
             dbl max = sqrt(
-=======
-    #pragma omp parallel for default(none) shared(ps, Ms, reaction, a, b, g, h, integral, stepsize, reaction_type)
-    for (size_t i = 0; i < ps.size(); ++i) {
-        dbl p0 = ps[i];
-
-        dbl ai(a), bi(b), gi(g), hi(h);
-
-        if (reaction_type == 2) {
-            bi = sqrt(
->>>>>>> 6ea6cb7a
                 pow(energy(p0, reaction[0].specie.m) - reaction[2].specie.m - reaction[3].specie.m, 2)
                 - pow(reaction[1].specie.m, 2)
             );
@@ -816,42 +577,26 @@
             reaction[0].specie.m, reaction[0].specie.eta,
             reaction[0].specie.T, reaction[0].specie.in_equilibrium
         );
-<<<<<<< HEAD
 
         dbl releps = 1e-2;
         //dbl abseps = 1e-10;
-=======
-        dbl releps = 1e-2;
-        // dbl abseps = 1e-10;
->>>>>>> 6ea6cb7a
         dbl abseps = std::max(f / stepsize * releps, 1e-15);
 
         size_t subdivisions = 100;
         struct integration_params params = {
-<<<<<<< HEAD
-            p0, low_1, low_2,
+            p0, 0., 0.,
             &reaction, &Ms,
             low_1, up_1, low_2, up_2,
             kind, releps, abseps,
-=======
-            p0, 0., 0.,
-            &reaction, &Ms,
-            ai, bi, gi, hi,
-            4, releps, abseps,
->>>>>>> 6ea6cb7a
             subdivisions
         };
         F.params = &params;
 
         gsl_set_error_handler_off();
         gsl_integration_workspace *w = gsl_integration_workspace_alloc(subdivisions);
-<<<<<<< HEAD
-        //status = gsl_integration_qags(&F, low_1, up_1, abseps, releps, subdivisions, w, &result, &error);
-        status = gsl_integration_qag(&F, low_1, up_1, abseps, releps, subdivisions, GSL_INTEG_GAUSS21, w, &result, &error);
-=======
         // status = gsl_integration_qags(&F, ai, bi, abseps, releps, subdivisions, w, &result, &error);
-        status = gsl_integration_qag(&F, ai, bi, abseps, releps, subdivisions, GSL_INTEG_GAUSS15, w, &result, &error);
->>>>>>> 6ea6cb7a
+        status = gsl_integration_qag(&F, low_1, up_2, abseps, releps, subdivisions, GSL_INTEG_GAUSS15, w, &result, &error);
+
         if (status) {
             printf("2nd integration_1 result: %e ± %e. %i intervals. %s\n", result, error, (int) w->size, gsl_strerror(status));
             throw std::runtime_error("Integrator failed to reach required accuracy");
@@ -859,8 +604,6 @@
         gsl_integration_workspace_free(w);
         integral[i] += result;
 
-<<<<<<< HEAD
-=======
         // params = {
         //     p0, 0., 0.,
         //     &reaction, &Ms,
@@ -878,7 +621,6 @@
         // }
         // gsl_integration_workspace_free(w);
         // integral[i] += result;
->>>>>>> 6ea6cb7a
     }
 
     return integral;
@@ -908,13 +650,8 @@
           "K1"_a, "K2"_a, "order"_a, "sides"_a);
 
     m.def("integration", &integration,
-<<<<<<< HEAD
           "ps"_a, "min_1"_a, "max_1"_a, "min_2"_a, "max_2"_a,
           "reaction"_a, "Ms"_a, "stepsize"_a, "kind"_a);
-=======
-          "ps"_a, "a"_a, "b"_a, "g"_a, "h"_a,
-          "reaction"_a, "Ms"_a, "stepsize"_a);
->>>>>>> 6ea6cb7a
 
     py::class_<M_t>(m, "M_t")
         .def(py::init<std::array<int, 4>, dbl, dbl>(),
