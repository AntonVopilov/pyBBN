#include "integral.h"


dbl energy(dbl y, dbl mass=0) {
    return sqrt(y*y + mass*mass);
}


std::pair<int, int> binary_find(const std::vector<dbl> &grid, dbl x) {
    int head(0), tail(grid.size() - 1);
    int middle;

    if (grid[tail] < x) {
        return std::make_pair(tail, -1);
    }
    if (grid[head] > x) {
        return std::make_pair(-1, head);
    }

    while (tail - head > 1) {
        middle = (tail + head) / 2;
        if (grid[middle] > x) {
            tail = middle;
        } else {
            head = middle;
        }
    }

    if (grid[tail] == x) {
        return std::make_pair(tail, tail);
    }

    if (grid[head] == x) {
        return std::make_pair(head, head);
    }

    return std::make_pair(head, tail);
}


dbl distribution_interpolation(const std::vector<dbl> &grid,
                               const std::vector<dbl> &distribution,
                               dbl p, dbl m=0., int eta=1, dbl T=1.,
                               bool in_equilibrium=false) {

    if (in_equilibrium) {
        return 1. / (
           exp(energy(p, m) / T)
           + eta
       );
    }

    int i_lo, i_hi;
    std::tie(i_lo, i_hi) = binary_find(grid, p);
    if(i_lo == -1) {
        throw std::runtime_error("Input momentum is too small for the given grid");
    }

    if(i_hi == -1) {
        return distribution[grid.size()-1]
            * exp((energy(grid[grid.size() -1], m) - energy(p, m)) / T);
    }

    if(i_lo == i_hi) {
        return distribution[i_lo];
    }

    dbl p_lo = grid[i_lo],
        p_hi = grid[i_hi];

    // === Exponential interpolation ===
    dbl E_p  = energy(p, m),
        E_lo = energy(p_lo, m),
        E_hi = energy(p_hi, m);

    /*
    \begin{equation}
        g = \frac{ (E_p - E_{low}) g_{high} + (E_{high} - E_p) g_{low} }\
        { (E_{high} - E_{low}) }
    \end{equation}
    */

    dbl g_hi = distribution[i_hi],
        g_lo = distribution[i_lo];

    g_hi = (1. / g_hi - eta);
    if (g_hi > 0) {
        g_hi = log(g_hi);
    } else {
        return 0.;
    }

    g_lo = (1. / g_lo - eta);
    if (g_lo > 0) {
        g_lo = log(g_lo);
    } else {
        return 0.;
    }

    dbl g = ((E_p - E_lo) * g_hi + (E_hi - E_p) * g_lo) / (E_hi - E_lo);

    g = 1. / (exp(g) + eta);
    if (isnan(g)) {
        return 0.;
    }
    return g;

}


/* ## $\mathcal{F}(f_\alpha)$ functional */

/* ### Naive form

    \begin{align}
        \mathcal{F} &= (1 \pm f_1)(1 \pm f_2) f_3 f_4 - f_1 f_2 (1 \pm f_3) (1 \pm f_4)
        \\\\ &= \mathcal{F}_B + \mathcal{F}_A
    \end{align}
*/

dbl F_A(const std::vector<reaction_t> &reaction, const std::array<dbl, 4> &f, int skip_index=-1) {
    /*
    Forward reaction distribution functional term

    \begin{equation}
        \mathcal{F}_A = - f_1 f_2 (1 \pm f_3) (1 \pm f_4)
    \end{equation}

    :param skip_index: Particle to skip in the expression
    */

    dbl temp(-1.);

    for (int i = 0; i < 4; ++i) {
        if (i != skip_index) {
            if (f[i] < 0) {
                throw std::runtime_error("Negative value of distribution function");
            }
            if (reaction[i].side == -1) {
                temp *= f[i];
            } else {
                temp *= 1. - reaction[i].specie.eta * f[i];
            }
        }
    }

    return temp;
}

dbl F_B(const std::vector<reaction_t> &reaction, const std::array<dbl, 4> &f, int skip_index=-1) {
    /*
    Backward reaction distribution functional term

    \begin{equation}
        \mathcal{F}_B = f_3 f_4 (1 \pm f_1) (1 \pm f_2)
    \end{equation}

    :param skip_index: Particle to skip in the expression
    */

    dbl temp(1.);

    for (int i = 0; i < 4; ++i) {
        if (i != skip_index) {
            if (f[i] < 0) {
                throw std::runtime_error("Negative value of distribution function");
            }
            if (reaction[i].side == 1) {
                temp *= f[i];
            } else {
                temp *= 1. - reaction[i].specie.eta * f[i];
            }
        }
    }

    return temp;
}

/*
### Linearized in $\, f_1$ form

\begin{equation}
    \mathcal{F}(f) = f_3 f_4 (1 \pm f_1) (1 \pm f_2) - f_1 f_2 (1 \pm f_3) (1 \pm f_4)
\end{equation}

\begin{equation}
    \mathcal{F}(f) = f_1 (\mp f_3 f_4 (1 \pm f_2) - f_2 (1 \pm f_3) (1 \pm f_4)) \
    + f_3 f_4 (1 \pm f_2)
\end{equation}

\begin{equation}
    \mathcal{F}(f) = \mathcal{F}_B^{(1)} + f_1 (\mathcal{F}_A^{(1)} \pm_1 \mathcal{F}_B^{(1)})
\end{equation}

$^{(i)}$ in $\mathcal{F}^{(i)}$ means that the distribution function $f_i$ was omitted in the\
corresponding expression. $\pm_j$ represents the $\eta$ value of the particle $j$.
*/
dbl F_f(const std::vector<reaction_t> &reaction, const std::array<dbl, 4> &f) {
    /* Variable part of the distribution functional */
<<<<<<< HEAD
    return -1; // For the decay test
    // return F_A(reaction, f, 0) - reaction[0].specie.eta * F_B(reaction, f, 0);
=======
    return -1;//F_A(reaction, f, 0)- reaction[0].specie.eta * F_B(reaction, f, 0); // For the decay test
>>>>>>> 0dccddc2
}

dbl F_1(const std::vector<reaction_t> &reaction, const std::array<dbl, 4> &f) {
    /* Constant part of the distribution functional */
<<<<<<< HEAD
    return 0; // For the decay test
    // return F_B(reaction, f, 0);
=======
    return 0;//F_B(reaction, f, 0); // For the decay test
>>>>>>> 0dccddc2
}


dbl in_bounds(const std::array<dbl, 4> p, const std::array<dbl, 4> E, const std::array<dbl, 4> m) {
    /* $D$-functions involved in the interactions imply a cut-off region for the collision\
        integrand. In the general case of arbitrary particle masses, this is a set of \
        irrational inequalities that can hardly be solved (at least, Wolfram Mathematica does\
        not succeed in this). To avoid excessive computations, it is convenient to do an early\
        `return 0` when the particles kinematics lay out of the cut-off region */
    dbl q1, q2, q3, q4;
    q1 = p[0];
    q2 = p[1];
    q3 = p[2];
    q4 = p[3];

    if (q1 < q2) { std::swap(q1, q2); }
    if (q3 < q4) { std::swap(q3, q4); }

    return (E[3] >= m[3] && q1 <= q2 + q3 + q4 && q3 <= q1 + q2 + q4);
}


std::pair<npdbl, npdbl> integrand(
    dbl p0, npdbl &p1_buffer, npdbl &p2_buffer,
    const std::vector<reaction_t> &reaction, const std::vector<M_t> &Ms
) {
    /*
    Collision integral interior.
    */
<<<<<<< HEAD
=======
//    std::cout<<"\n";
>>>>>>> 0dccddc2
    auto p1s = p1_buffer.unchecked<1>(),
         p2s = p2_buffer.unchecked<1>();

    if (p1s.ndim() != 1 || p2s.ndim() != 1) {
        throw std::runtime_error("p1s and p2s must be 1-dimensional");
    }
    if (p1s.shape(0) != p2s.shape(0)) {
        throw std::runtime_error("p1s and p2s must be of the same size!");
    }
    size_t length = p1s.size();

    auto integrands_1_buffer = npdbl(length),
         integrands_f_buffer = npdbl(length);

    auto integrands_1 = integrands_1_buffer.mutable_unchecked<1>(),
         integrands_f = integrands_f_buffer.mutable_unchecked<1>();

    std::array<dbl, 4> m;
    std::array<int, 4> sides;

    for (int i = 0; i < 4; ++i) {
        sides[i] = reaction[i].side;
        m[i] = reaction[i].specie.m;
    }

    #pragma omp parallel for default(none) shared(length, p0, p1s, p2s, m, sides, Ms, reaction, integrands_1, integrands_f)
    for (size_t i = 0; i < length; ++i) {
        dbl p1 = p1s(i),
            p2 = p2s(i);

        integrands_1(i) = 0.;
        integrands_f(i) = 0.;

        if (sides[0] * sides[1] == -1){
            if (p2 > p0 + p1) { continue; } // Only relevant for 2 <--> 2 interactions
        }

        std::array<dbl, 4> p, E;
        p[0] = p0;
        p[1] = p1;
        p[2] = p2;
        p[3] = 0.;
        E[3] = 0.;
        for (int j = 0; j < 3; ++j) {
            E[j] = energy(p[j], m[j]);
            E[3] += sides[j] * E[j];
        }

        E[3] *= -sides[3];

        if (E[3] < m[3]) {continue;}

        p[3] = sqrt(pow(E[3], 2) - pow(m[3], 2));
<<<<<<< HEAD

=======
//        std::cout<<p[0]<< "\t"  << p[1]<< "\t"  << p[2]<< "\t"  << p[3]<< "\t"  << E[0]<< "\t"  << E[1]<< "\t" << E[2]<< "\t"  << E[3]<< "\t" << m[0] << "\t" << i << "\n";
>>>>>>> 0dccddc2
        if (!in_bounds(p, E, m)) { continue; }

        dbl temp = 1.;

        // Avoid rounding errors and division by zero
        for (int k = 1; k < 3; ++k) {
            if (m[k] != 0.) {
                temp *= p[k] / E[k];
            }
        }

        if (temp == 0.) { continue; }

        dbl ds = 0.;

        if (p[0] != 0.) {
            for (const M_t &M : Ms) {
                ds += D(p, E, m, M.K1, M.K2, M.order, sides);
            }
            ds /= p[0] * E[0];
        } else {
            for (const M_t &M : Ms) {
                ds += Db(p, E, m, M.K1, M.K2, M.order, sides);
            }
        }

        temp *= ds;        

        if (temp == 0.) { continue; }

        std::array<dbl, 4> f;
        // The distribution function of the main particle is not required here
        f[0] = -1;
        for (int k = 1; k < 4; ++k) {
            const particle_t &specie = reaction[k].specie;
            f[k] = distribution_interpolation(
                specie.grid.grid, specie.grid.distribution,
                p[k],
                specie.m, specie.eta,
                specie.T, specie.in_equilibrium
            );
        }
<<<<<<< HEAD
=======

>>>>>>> 0dccddc2
        integrands_1(i) = temp * F_1(reaction, f);
        integrands_f(i) = temp * F_f(reaction, f);
    }

    return std::make_pair(integrands_1_buffer, integrands_f_buffer);
}


PYBIND11_MODULE(integral, m) {
    m.def("distribution_interpolation", &distribution_interpolation,
          "Exponential interpolation of distribution function",
          "grid"_a, "distribution"_a,
          "p"_a, "m"_a=0, "eta"_a=1, "T"_a=1., "in_equilibrium"_a=false);
    m.def("binary_find", &binary_find,
          "grid"_a, "x"_a);

    m.def("D1", &D1);
    m.def("D2", &D2);
    m.def("D3", &D3);
    m.def("D", &D,
          "p"_a, "E"_a, "m"_a,
          "K1"_a, "K2"_a, "order"_a, "sides"_a);
    m.def("Db", &Db,
          "p"_a, "E"_a, "m"_a,
          "K1"_a, "K2"_a, "order"_a, "sides"_a);
    m.def("integrand", &integrand,
          "p0"_a, "p1s"_a, "p2s"_a,
          "reaction"_a, "Ms"_a);

    py::class_<M_t>(m, "M_t")
        .def(py::init<std::array<int, 4>, dbl, dbl>(),
             "order"_a, "K1"_a=0., "K2"_a=0.);

    py::class_<grid_t>(m, "grid_t")
        .def(py::init<std::vector<dbl>, std::vector<dbl>>(),
             "grid"_a, "distribution"_a);

    py::class_<particle_t>(m, "particle_t")
        .def(py::init<int, dbl, grid_t, int, dbl>(),
             "eta"_a, "m"_a, "grid"_a, "in_equilibrium"_a, "T"_a);

    py::class_<reaction_t>(m, "reaction_t")
        .def(py::init<particle_t, int>(),
             "specie"_a, "side"_a);
}<|MERGE_RESOLUTION|>--- conflicted
+++ resolved
@@ -197,22 +197,14 @@
 */
 dbl F_f(const std::vector<reaction_t> &reaction, const std::array<dbl, 4> &f) {
     /* Variable part of the distribution functional */
-<<<<<<< HEAD
     return -1; // For the decay test
     // return F_A(reaction, f, 0) - reaction[0].specie.eta * F_B(reaction, f, 0);
-=======
-    return -1;//F_A(reaction, f, 0)- reaction[0].specie.eta * F_B(reaction, f, 0); // For the decay test
->>>>>>> 0dccddc2
 }
 
 dbl F_1(const std::vector<reaction_t> &reaction, const std::array<dbl, 4> &f) {
     /* Constant part of the distribution functional */
-<<<<<<< HEAD
     return 0; // For the decay test
     // return F_B(reaction, f, 0);
-=======
-    return 0;//F_B(reaction, f, 0); // For the decay test
->>>>>>> 0dccddc2
 }
 
 
@@ -242,10 +234,6 @@
     /*
     Collision integral interior.
     */
-<<<<<<< HEAD
-=======
-//    std::cout<<"\n";
->>>>>>> 0dccddc2
     auto p1s = p1_buffer.unchecked<1>(),
          p2s = p2_buffer.unchecked<1>();
 
@@ -299,11 +287,7 @@
         if (E[3] < m[3]) {continue;}
 
         p[3] = sqrt(pow(E[3], 2) - pow(m[3], 2));
-<<<<<<< HEAD
-
-=======
-//        std::cout<<p[0]<< "\t"  << p[1]<< "\t"  << p[2]<< "\t"  << p[3]<< "\t"  << E[0]<< "\t"  << E[1]<< "\t" << E[2]<< "\t"  << E[3]<< "\t" << m[0] << "\t" << i << "\n";
->>>>>>> 0dccddc2
+
         if (!in_bounds(p, E, m)) { continue; }
 
         dbl temp = 1.;
@@ -330,7 +314,7 @@
             }
         }
 
-        temp *= ds;        
+        temp *= ds;
 
         if (temp == 0.) { continue; }
 
@@ -346,10 +330,7 @@
                 specie.T, specie.in_equilibrium
             );
         }
-<<<<<<< HEAD
-=======
-
->>>>>>> 0dccddc2
+
         integrands_1(i) = temp * F_1(reaction, f);
         integrands_f(i) = temp * F_f(reaction, f);
     }
