--- conflicted
+++ resolved
@@ -120,12 +120,8 @@
                     with open(os.path.join(self.folder, "evolution.txt"), "wb") as f:
                         self.data.savetxt(f)
             except KeyboardInterrupt:
-<<<<<<< HEAD
-                print("Keyboard interrupt!")
+                print("\nKeyboard interrupt!")
                 sys.exit(1)
-=======
-                print("\nKeyboard interrupt!")
->>>>>>> 2017f2cc
                 break
         # else:
         #     interrupted = True
@@ -141,7 +137,7 @@
         print("\n\n" + "#"*33 + " Final states " + "#"*33 + "\n")
         for particle in self.particles:
             print(particle)
-        print("\n") 
+        print("\n")
 
         if self.folder:
             if self.kawano:
