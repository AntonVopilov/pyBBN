# -*- coding: utf-8 -*-

import os
import sys
import time
import shutil
from datetime import timedelta

import environment
from common import UNITS, Params, integrators, utils

import kawano


class Universe(object):

    """ ## Universe
        The master object that governs the calculation. """

    # System state is rendered to the evolution.txt file each `export_freq` steps
    export_freq = 100
    log_throttler = None
    clock_start = None

    particles = None
    interactions = None

    kawano = None
    kawano_log = None

    oscillations = None

    step_monitor = None

    data = utils.DynamicRecArray([
        ['aT', 'MeV', UNITS.MeV],
        ['T', 'MeV', UNITS.MeV],
        ['a', None, 1],
        ['x', 'MeV', UNITS.MeV],
        ['t', 's', UNITS.s],
        ['rho', 'MeV^4', UNITS.MeV**4],
        ['N_eff', None, 1],
        ['fraction', None, 1],
        ['S', 'MeV^3', UNITS.MeV**3]
    ])

    def __init__(self, folder=None, params=None, max_log_rate=2):
        """
        :param folder: Log file path (current `datetime` by default)
        """

        self.particles = []
        self.interactions = []

        self.clock_start = time.time()
        self.log_throttler = utils.Throttler(max_log_rate)

        self.params = params
        if not self.params:
            self.params = Params()

        self.folder = folder
        if self.folder:
            if os.path.exists(folder):
                shutil.rmtree(folder)
            self.init_log(folder=folder)

        self.fraction = 0

        self.step = 1

    def init_kawano(self, datafile='s4.dat', **kwargs):
        kawano.init_kawano(**kwargs)
        if self.folder:
            self.kawano_log = open(os.path.join(self.folder, datafile), 'w')
            self.kawano_log.write("\t".join([col[0] for col in kawano.heading]) + "\n")
        self.kawano = kawano
        self.kawano_data = utils.DynamicRecArray(self.kawano.heading)

    def init_oscillations(self, pattern, particles):
        self.oscillations = (pattern, particles)

    def evolve(self, T_final, export=True, init_time=True):
        """
        ## Main computing routine

        Modeling is carried in steps of scale factor, starting from the initial conditions defined\
        by a single parameter: the initial temperature.

        Initial temperature (e.g. 10 MeV) corresponds to a point in the history of the Universe \
        long before then BBN. Then most particle species are in the thermodynamical equilibrium.

        """
        print("\n\n" + "#"*32 + " Initial states " + "#"*32 + "\n")
        for particle in self.particles:
            print(particle)
        print("\n\n" + "#"*34 + " Log output " + "#"*34 + "\n")

        for interaction in self.interactions:
            print(interaction)
        print("\n")


        # TODO: test if changing updating particles beforehand changes the computed time
        if init_time:
            self.params.init_time(self.total_energy_density())

        if self.params.rho is None:
#            self.update_particles()
            self.params.update(self.total_energy_density(), self.total_entropy())
        self.save_params()

        # TODO: `Interrupted` resulted in unexpectedly interrupted simulations
        # interrupted = False
        while self.params.T > T_final:
            try:
                self.log()
                self.make_step()
                self.save()
                self.step += 1
                if self.folder and self.step % self.export_freq == 0:
                    with open(os.path.join(self.folder, "evolution.txt"), "wb") as f:
                        self.data.savetxt(f)
            except KeyboardInterrupt:
<<<<<<< HEAD
                print("Keyboard interrupt!")
=======
                print("\nKeyboard interrupt!")
>>>>>>> a534c3ea
                sys.exit(1)
                break
        # else:
        #     interrupted = True
        #     print("Simulation was interrupted.")

        self.log()
        if export:  # and not interrupted:
            self.export()

        return self.data

    def export(self):
        print("\n\n" + "#"*33 + " Final states " + "#"*33 + "\n")
        for particle in self.particles:
            print(particle)
        print("\n")

        if self.folder:
            if self.kawano:

                self.kawano_log.close()
                print(kawano.run(self.folder))

                with open(os.path.join(self.folder, "kawano.txt"), "wb") as f:
                    self.kawano_data.savetxt(f)

            print("Execution log saved to file {}".format(self.logfile))

            with open(os.path.join(self.folder, "evolution.txt"), "wb") as f:
                self.data.savetxt(f)

    def make_step(self):
        self.integrand(self.params.x, self.params.aT)

        order = min(len(self.data) + 1, 5)
        fs = [self.fraction]
        if order > 1:
            fs = list(self.data['fraction'][-(order-1):]) + fs

        if self.step_monitor:
            self.step_monitor(self)

        if environment.get('ADAMS_BASHFORTH_TEMPERATURE_CORRECTION'):
            self.params.aT += integrators.adams_bashforth_correction(fs=fs, h=self.params.h,
                                                                     order=order)
        else:
            self.params.aT += self.fraction * self.params.h

        self.params.x += self.params.dx
        self.params.update(self.total_energy_density(), self.total_entropy())

        self.log_throttler.update()

    def add_particles(self, particles):
        for particle in particles:
            particle.set_params(self.params)

        self.particles += particles

    def update_particles(self):
        """ ### 1. Update particles state
            Update particle species distribution functions, check for regime switching,\
            update precalculated variables like energy density and pressure. """

        for particle in self.particles:
            particle.update()

    def init_interactions(self):
        """ ### 2. Initialize non-equilibrium interactions
            Non-equilibrium interactions of different particle species are treated by a\
            numerical integration of the Boltzmann equation for distribution functions in\
            the expanding space-time.

            Depending on the regime of the particle species involved and cosmological parameters, \
            each `Interaction` object populates `Particle.collision_integrals` array with \
            currently active `Integral` objects.
        """
        for interaction in self.interactions:
            interaction.initialize()

    def calculate_collisions(self):
        """ ### 3. Calculate collision integrals """

        particles = [particle for particle in self.particles if particle.collision_integrals]

        with utils.printoptions(precision=3, linewidth=100):
            for particle in particles:
                with (utils.benchmark(lambda: "δf/f ({}) = {}".format(particle.symbol, particle.collision_integral / particle._distribution * self.params.h),
                      self.log_throttler.output)):
                    particle.collision_integral = particle.integrate_collisions()

    def update_distributions(self):
        """ ### 4. Update particles distributions """

        if self.oscillations:
            pattern, particles = self.oscillations

            integrals = {A.flavour: A.collision_integral for A in particles}

            for A in particles:
                A.collision_integral = sum(pattern[(A.flavour, B.flavour)] * integrals[B.flavour]
                                           for B in particles)

        for particle in self.particles:
            particle.update_distribution()

    def calculate_temperature_terms(self):
        """ ### 5. Calculate temperature equation terms """

        numerator = 0
        denominator = 0

        for particle in self.particles:
            numerator += particle.numerator()
            denominator += particle.denominator()

        return numerator, denominator

    def integrand(self, t, y):
        """ ## Temperature equation integrand

            Master equation for the temperature looks like

            \begin{equation}
                \frac{d (aT)}{dx} = \frac{\sum_i{N_i}}{\sum_i{D_i}}
            \end{equation}

            Where $N_i$ and $D_i$ represent contributions from different particle species.

            See definitions for different regimes:
              * [[Radiation|particles/RadiationParticle.py#master-equation-terms]]
              * [[Intermediate|particles/IntermediateParticle.py#master-equation-terms]]
              * [[Dust|particles/DustParticle.py#master-equation-terms]]
              * [[Non-equilibrium|particles/NonEqParticle.py#master-equation-terms]]
        """

        # 1\. Update particles states
        self.update_particles()
        # 2\. Initialize non-equilibrium interactions
        self.init_interactions()
        # 3\. Calculate collision integrals
        self.calculate_collisions()
        # 4\. Update particles distributions
        self.update_distributions()
        # 5\. Calculate temperature equation terms
        numerator, denominator = self.calculate_temperature_terms()

        if environment.get('LOGARITHMIC_TIMESTEP'):
            self.fraction = self.params.x * numerator / denominator
        else:
            self.fraction = numerator / denominator

        return self.fraction

    def save_params(self):
        self.data.append({
            'aT': self.params.aT,
            'T': self.params.T,
            'a': self.params.a,
            'x': self.params.x,
            'rho': self.params.rho,
            'N_eff': self.params.N_eff,
            't': self.params.t,
            'fraction': self.fraction,
            'S': self.params.S
        })

    def save(self):
        """ Save current Universe parameters into the data arrays or output files """
        self.save_params()

        if self.kawano and self.params.T <= self.kawano.T_kawano:

            #     t[s]         x    Tg[10^9K]   dTg/dt[10^9K/s] rho_tot[g cm^-3]     H[s^-1]
            # n nue->p e  p e->n nue  n->p e nue  p e nue->n  n e->p nue  p nue->n e

            rates = self.kawano.baryonic_rates(self.params.a)

            row = {
                self.kawano_data.columns[0]: self.params.t,
                self.kawano_data.columns[1]: self.params.x,
                self.kawano_data.columns[2]: self.params.T,
                self.kawano_data.columns[3]:
                    (self.data['T'][-1] - self.data['T'][-2])
                    / (self.data['t'][-1] - self.data['t'][-2]),
                self.kawano_data.columns[4]: self.params.rho,
                self.kawano_data.columns[5]: self.params.H
            }

            row.update({self.kawano_data.columns[i]: rate
                        for i, rate in enumerate(rates, 6)})

            self.kawano_data.append(row)

            if self.log_throttler.output:
                print("KAWANO", self.kawano_data.row_repr(-1, names=True))
            self.kawano_log.write(self.kawano_data.row_repr(-1) + "\n")

    def init_log(self, folder=''):
        self.logfile = utils.ensure_path(os.path.join(self.folder, 'log.txt'))
        sys.stdout = utils.Logger(self.logfile)

    def log(self):
        """ Runtime log output """

        # Print parameters every now and then
        if self.log_throttler.output:
            print('[{clock}] #{step}\tt = {t:e} s\taT = {aT:e} MeV\tT = {T:e} MeV'
                  '\tδaT/aT = {daT:e}\tS = {S:e} MeV^3'
                  .format(clock=timedelta(seconds=int(time.time() - self.clock_start)),
                          step=self.step,
                          t=self.params.t / UNITS.s,
                          aT=self.params.aT / UNITS.MeV,
                          T=self.params.T / UNITS.MeV,
                          daT=self.fraction * self.params.h / self.params.aT,
                          S=self.params.S / UNITS.MeV**3))

    def total_entropy(self):
        return sum(particle.entropy for particle in self.particles) * self.params.a**3

    def total_energy_density(self):
        return sum(particle.energy_density for particle in self.particles)<|MERGE_RESOLUTION|>--- conflicted
+++ resolved
@@ -122,11 +122,7 @@
                     with open(os.path.join(self.folder, "evolution.txt"), "wb") as f:
                         self.data.savetxt(f)
             except KeyboardInterrupt:
-<<<<<<< HEAD
-                print("Keyboard interrupt!")
-=======
                 print("\nKeyboard interrupt!")
->>>>>>> a534c3ea
                 sys.exit(1)
                 break
         # else:
