# -*- coding: utf-8 -*-
"""
# Particles

This file contains `Particle` class definition and code governing the switching of the dynamical\
regimes
"""
from __future__ import division

import numpy

import os
import environment
from common import GRID, UNITS, statistics as STATISTICS
from common.integrators import (
    adams_bashforth_correction, adams_moulton_solver, implicit_euler,
    MAX_ADAMS_BASHFORTH_ORDER, MAX_ADAMS_MOULTON_ORDER
)
from common.utils import Dynamic2DArray, DynamicRecArray

from particles import DustParticle, RadiationParticle, IntermediateParticle, NonEqParticle
# from interactions.four_particle.integral import distribution_interpolation
from interactions.four_particle.cpp.integral import distribution_interpolation


class REGIMES(dict):
    """ ## Particle dynamical regimes
        Radiation (ultra-relativistic) `RADIATION`
        :   particle mass is neglected, all values obtained analytically
        Dust (non-relativistic) `DUST`
        :   Boltzman law is used as species distribution function, simplifying the computations
        Intermediate regime `INTERMEDIATE`
        :   values are computed explicitly using the precise form of the Bose-Einstein and\
            Fermi-Dirac distributions including particle mass term
        Non-equilibrium `NONEQ`
        :   particle quantum interactions have to be computed explicitly by solving Boltzman \
            equation; individual distribution function of the species becomes utilized to obtain\
            any species-related values
        """
    RADIATION = RadiationParticle
    DUST = DustParticle
    INTERMEDIATE = IntermediateParticle
    NONEQ = NonEqParticle


class AbstractParticle:

    _defaults = {
        'mass': 0 * UNITS.eV,
        'decoupling_temperature': 0 * UNITS.eV,
        'name': 'Particle',
        'symbol': 'p',
        'dof': 2,
        'statistics': STATISTICS.FERMION,
        'params': None,
        'grid': GRID
    }

    def __init__(self, **kwargs):

        settings = dict(self._defaults)
        settings.update(kwargs)

        for key, value in settings.items():
            setattr(self, key, value)

        self.eta = 1. if self.statistics == STATISTICS.FERMION else -1.
        self.equilibrium_distribution_function = self.statistics
        self.set_grid(self.grid)

        self.collision_integrals = []
        self.data = {
            'distribution': Dynamic2DArray(self.grid.TEMPLATE),
            'collision_integral': Dynamic2DArray(self.grid.TEMPLATE),
            'params': DynamicRecArray([
                ['a', '', 1],
                ['t', 's', UNITS.s],
                ['T', 'MeV', UNITS.MeV],
                ['density', 'MeV^3', UNITS.MeV**3],
                ['energy_density', 'MeV^4', UNITS.MeV**4]
            ])
        }
        # self.data['distribution'].append(self._distribution)

        if self.params:
            self.set_params(self.params)

    def __str__(self):
        """ String-like representation of particle species it's regime and parameters """
        return "{} ({}, {})\nn = {:e} MeV^3, rho = {:e} MeV^4\n".format(
            self.name,
            "eq" if self.in_equilibrium else "non-eq",
            self.regime.name,
            self.density / UNITS.MeV**3,
            self.energy_density / UNITS.MeV**4
        ) + ("-" * 80)

    def __repr__(self):
        return self.symbol

    def __gt__(self, other):
        return self.name > other.name

    def populate_methods(self):
        regime = self.regime
        self.density = regime.density(self)
        self.energy_density = regime.energy_density(self)
        self.pressure = regime.pressure(self)
        self.entropy = regime.entropy(self)
        self.numerator = lambda: regime.numerator(self)
        self.denominator = lambda: regime.denominator(self)

    @property
    def regime(self):
        """
        ### Regime-switching ratio
        For ultra-relativistic particles the mass is effectively `0`. This implies that all\
        computed numerically values can be as well obtained analytically: energy density, pressure,\
        etc.

        Let particle mass be equal $M$ and regime factor equal $\gamma$. As soon as the \
        temperature of the system $T$ drops to the value about $ M \gamma $, particle should be \
        switched to the computation regime where its mass is also considered: \
        `REGIMES.INTERMEDIATE`. When $T$ drops down even further to the value $ M / \gamma $,\
        particle species can be treated as `REGIMES.DUST` with a Boltzmann distribution function.
        """
        regime_factor = environment.get('REGIME_SWITCHING_FACTOR')

        if not self.in_equilibrium:
            return REGIMES.NONEQ

        if self.T > self.mass * regime_factor:
            regime = REGIMES.RADIATION
        elif self.T * regime_factor < self.mass:
            regime = REGIMES.DUST
        else:
            regime = REGIMES.INTERMEDIATE

        return regime

    @property
    def in_equilibrium(self):
        """ Simple check for equilibrium """
        return self.T > self.decoupling_temperature

    def energy(self, p):
        """ Physical energy of the particle

            \begin{equation}
                E = \sqrt{p^2 + M^2}
            \end{equation}
        """

        if self.mass > 0:
            return numpy.sqrt(p**2 + self.mass**2)
        else:
            return numpy.absolute(p)

    def conformal_energy(self, y):
        """ Conformal energy of the particle in comoving coordinates with evolving mass term

            \begin{equation}
                E_N = \sqrt{y^2 + (M a)^2}
            \end{equation}
        """
        if self.mass > 0:
            return numpy.sqrt(y**2 + self.conformal_mass**2)
        else:
            return numpy.absolute(y)

    @property
    def conformal_mass(self):
        """ In the expanding Universe, distribution function of the massive particle in the\
            conformal coordinates changes because of the evolving mass term $M a$ """
        return self.mass * self.params.a


class DistributionParticle(AbstractParticle):

    """ ## Particle
        Master-class for particle species. Realized as finite state machine that switches to\
        different regime when temperature becomes comparable to the particle mass or drops below\
        particle `decoupling_temperature`
    """

    def set_params(self, params):
        """ Set internal parameters using arguments or default values """
        self.params = params
        self.T = params.T
        self.aT = params.aT

        self.update()
        self.init_distribution()

        self.populate_methods()

    def set_grid(self, grid):
        self.grid = grid
        """ For equilibrium particles distribution function is by definition given by its\
            statistics and will not be used until species comes into non-equilibrium regime """
        self._distribution = numpy.zeros(self.grid.MOMENTUM_SAMPLES, dtype=numpy.float_)
        """ Particle collision integral is not effective in the equilibrium as well """
        self.collision_integral = numpy.zeros(self.grid.MOMENTUM_SAMPLES, dtype=numpy.float_)

    def update(self, force_print=False):
        """ Update the particle parameters according to the new state of the system """
        oldregime = self.regime
        oldeq = self.in_equilibrium

        # Update particle internal params only while it is in equilibrium
        if self.in_equilibrium:
            # Particle species has temperature only when it is in equilibrium
            self.aT = self.params.aT

        self.T = self.aT / self.params.a

        if self.in_equilibrium != oldeq and not self.in_equilibrium:
            # Particle decouples, have to init the distribution function array for kinetics
            self.init_distribution()

        self.collision_integral = numpy.zeros(self.grid.MOMENTUM_SAMPLES, dtype=numpy.float_)

        self.populate_methods()

        self.data['params'].append({
            'a': self.params.a,
            't': self.params.t,
            'T': self.params.T,
            'density': self.density,
            'energy_density': self.energy_density
        })

        if force_print or self.regime != oldregime or self.in_equilibrium != oldeq:
            print("\n" + "\t"*2 + "{} decoupled at T_dec = {:.2f} MeV \n"
                  .format(self.name, self.decoupling_temperature / UNITS.MeV)
                  + "\t" * 2 + "-"*50)

    def update_distribution(self):
        """ Apply collision integral to modify the distribution function """
        if self.in_equilibrium:
            return

        assert numpy.all(numpy.isfinite(self.collision_integral))

        self.old_distribution = self._distribution.copy()
        self._distribution += self.collision_integral * self.params.h

        # assert all(self._distribution >= 0), self._distribution
        self._distribution = numpy.maximum(self._distribution, 0)

        # Clear collision integrands for the next computation step
        self.collision_integrals = []
        self.data['collision_integral'].append(self.collision_integral)
        self.data['distribution'].append(self._distribution)

    def integrate_collisions(self):
        return self.calculate_collision_integral(self.grid.TEMPLATE)

    def calculate_collision_integral(self, ps):
        """ ### Particle collisions integration """

        if not self.collision_integrals:
            return numpy.zeros(len(ps))

<<<<<<< HEAD
        # if not environment.get('SPLIT_COLLISION_INTEGRAL'):
        #     fs = [sum([integral.integrate(ps, stepsize=self.params.h)
        #                for integral in self.collision_integrals])]

        #     fs = list(self.data['collision_integral'][-MAX_ADAMS_BASHFORTH_ORDER:]) + fs

        #     return adams_bashforth_correction(fs=fs, h=self.params.h) / self.params.h

=======
>>>>>>> c5b32a1f
        if not environment.get('SPLIT_COLLISION_INTEGRAL'):
            fs = sum([integral.integrate(ps, stepsize=self.params.h)
                       for integral in self.collision_integrals])
            return fs

        As = []
        Bs = []

        for integral in self.collision_integrals:
            A, B = integral.integrate(ps, stepsize=self.params.h)
            As.append(A)
            Bs.append(B)

        A = sum(As)
        B = sum(Bs)

        if environment.get('ADAMS_MOULTON_DISTRIBUTION_CORRECTION'):
            fs = list(self.data['collision_integral'][-MAX_ADAMS_MOULTON_ORDER:])

            prediction = adams_moulton_solver(y=self.distribution(ps), fs=fs,
                                              A=A, B=B, h=self.params.h)
        else:
            prediction = implicit_euler(y=self.distribution(ps), t=None,
                                        A=A, B=B, h=self.params.h)

        return (prediction - self.distribution(ps)) / self.params.h

    def distribution(self, p):
        """
        ## Distribution function interpolation

        Two possible strategies for the distribution function interpolation are implemented:

          * linear interpolation
          * exponential interpolation

        While linear interpolation is exceptionally simple, the exponential interpolation gives\
        exact results for the equilibrium functions - thus collision integral for them almost\
        exactly cancels out unlike the case of linear interpolation.

        Distribution functions are continuously evaluated each during the simulation, so to avoid\
        excessive evaluation of the costly logarithms and exponentials, this function first checks\
        if the current momenta value coincides with any of the grid points.
        """

        return distribution_interpolation(
            self.grid.TEMPLATE,
            self._distribution,
            p, self.conformal_mass,
            int(self.eta),
            self.aT,
            self.in_equilibrium
        )

    def equilibrium_distribution(self, y=None, aT=None):

        """ Equilibrium distribution that corresponds to the particle internal temperature """
        if aT is None:
            aT = self.aT
        if y is None:
            return self.equilibrium_distribution_function(
                self.conformal_energy(self.grid.TEMPLATE) / aT
            )
        else:
            return self.equilibrium_distribution_function(self.conformal_energy(y) / aT)

    def init_distribution(self):
        self._distribution = self.equilibrium_distribution()
        return self._distribution


class AdaptiveDistributionParticle(DistributionParticle):
    energy_limit = numpy.inf

    def integrate_collisions(self):
        collision_integral = self.grid.TEMPLATE.copy()
        for ix, p0 in enumerate(self.grid.TEMPLATE):
            if p0 < self.energy_limit * self.params.a:
                collision_integral[ix] = self.calculate_collision_integral(p0)
            else:
                collision_integral[ix] = 0
        return collision_integral


Particle = DistributionParticle<|MERGE_RESOLUTION|>--- conflicted
+++ resolved
@@ -262,7 +262,7 @@
         if not self.collision_integrals:
             return numpy.zeros(len(ps))
 
-<<<<<<< HEAD
+        # # Adams-Bashforth integrator is unstable for unknown reason at the moment
         # if not environment.get('SPLIT_COLLISION_INTEGRAL'):
         #     fs = [sum([integral.integrate(ps, stepsize=self.params.h)
         #                for integral in self.collision_integrals])]
@@ -271,8 +271,7 @@
 
         #     return adams_bashforth_correction(fs=fs, h=self.params.h) / self.params.h
 
-=======
->>>>>>> c5b32a1f
+
         if not environment.get('SPLIT_COLLISION_INTEGRAL'):
             fs = sum([integral.integrate(ps, stepsize=self.params.h)
                        for integral in self.collision_integrals])
